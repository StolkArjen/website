---
title: Getting started with BESA data
---

# Getting started with BESA data

Please add information if you're using BESA data and want to share info with other FieldTrip users.

## Background

BESA is a commercial software package for EEG and MEG data analysis (see www.besa.de). One of BESA’s strong points is source analysis, in particular concerning dipole modeling. By including prior anatomical or functional knowledge as constraints on the source model, it is possible to make robust estimations of relatively complex source configurations. This is further facilitated by the easy to use GUI. Computation can be done using a number of pre-defined head models that can be extended to individual head models (FEM) when using the extension package BESA MRI or adapting your FEM to BESA standards. BESA’s source analysis methods also include some beamformers.

FieldTrip has very extensive support for advanced frequency and time-frequency analysis of EEG and MEG data. The main approach for source analysis that is currently implemented in FieldTrip uses various beamformer methods in the time, but especially in the frequency domain. In that respect, it differs a little bit from BESA. However, a large difference between BESA and FieldTrip is that the latter also includes support for advanced statistical analysis of channel and source level data.

One might wish to combine BESA’s capacities and convenience in spatiotemporal dipole modeling with FieldTrip’s strength on advanced frequency estimates and statistical analysis on the channel and source level. This tutorial describes how you can read in channel and source level data that has been analyzed in BESA, and how you can enhance your analysis of that data in FieldTrip.

## Reading in data files from BESA

BESA has its own file formats for storing various aspects of the data. Most of the files contain the data in plain ascii format and it is relatively easy to read in their contents into MATLAB or any other program. You can use a normal text editing program like Microsoft Wordpad to have a look at the content and format of the files.

FieldTrip directly supports the following BESA file format

- .avr contains an averaged ERP/ERF
- .mul contains an averaged ERP/ERF stored in a multiplexed format
- .elp contains electrode labels-
- .sfp contains electrode labels and positions
- .pdg contains the settings of an analysis paradigm
- .tfc contains a time-frequency representation of power or coherence
- .dat contains multiple source beamformer output on a regular 3D grid

It is possible to use the low-level functions in FieldTrip to read in the BESA data into MATLAB, but it is preferred to use the high-level besa2fieldtrip function. That function will read the data and format it into a structure that is compatible with fieldtrip. Depending of the content of the file, the data will be formatted to appear similar to the output of one of the FieldTrip function

- .avr converted to ft_timelockanalysis
- .mul converted to ft_timelockanalysis
- .tfc converted to ft_freqanalysis

For example, you can read in event-related potential data using

    timelock = besa2fieldtrip('filename.avr');

or a time-frequency estimate of power using

    freq = besa2fieldtrip('filename.tfc');

## BESA MATLAB toolbox

For some of the file formats, there happen to be two low-level conversion functions importers. FieldTrip comes with the low-level functions of itself, but there is also a BESA toolbox written by Karsten Hochstatter. The preferred method for using BESA2FIELDTRIP is to download the BESA toolbox and to add it to your MATLAB path. The conversion function will automatically detect and use it when available on your path.

The BESA toolbox is maintained by [BESA](http://www.besa.de) and included in the FieldTrip release as \*_fieldtrip/external/besa._ for your convenience.

## Electrode information

BESA electrode files can also be read into MATLAB, using the **[ft_read_sens](/reference/ft_read_sens)** function. They do not directly correspond to a core FieldTrip data structure, but you can add the electrode information to any FieldTrip data structure according to this:

    data = besa2fieldtrip(‘yourbesafile.avr’);
    data.elec = ft_read_sens(‘yourelectrodes.sfp’);

## Reading .dat files with source reconstructions

Because BESA .dat files do not include mask information, the resulting data structure will not have the .inside and .outside fields assigned correctly, which will lead to errors in subsequent analyses in fieldtrip. Consequently these fields much be set for each subject. The following code is an example of how to develop a reasonable mask and apply it to all subjects (it masks out only those coordinates with a value of 0 for all subjects

    files=dir(['yoursubjectdirectory' filesep '.dat']);
    inside=[];
    for k=1:length(files)
      src(k)=besa2fieldtrip(files(k).name);
      in=find(src(k).avg.pow);
      inside(end+1:end+length(in))=in;
    end

    inside=unique(inside);
    outside=1:length(src(1).pos);
    outside(inside)=[];

    for k=1:length(files)
      src(k).outside=outside;
      src(k).inside=inside;
    end

## Continuous data in the .besa format

The .besa format contains continuous (unprocessed) data, including header and event details.

FIXME: needs elaboration

Events can also be stored in a data channel appended to the brain data channels. For instance, a photodiode transducer attached to a stimulus presentation screen may convert screen light into current. This way, changes in light are captured as an analog signal in that data channel and can be used to synchronize timing of the experiment with the brain recording. When the name or the channel index of the event channel is known, it becomes feasible to use that channel for reading data segments or trials of interest into the MATLAB work environment using FieldTrip. The most straightforward approach is to create a trial function (as invoked with cfg.trialfun) that reads in the event channel and performs some form of thresholding on the signal in that channel to determine the events of interest. We provide an example pipeline below.

    % define trials
    cfg            = [];
    cfg.dataset    = 'dataset.besa';
    cfg.trialfun   = 'trialfun_besa';
    cfg            = ft_definetrial(cfg);

<<<<<<< HEAD
where 'trialfun_besa' is a self-specified MATLAB function for conditional selection of data segments or trials of interest. See below and [this wiki page](/example/making_your_own_trialfun_for_conditional_trial_definition) for examples.
=======
where 'trialfun_besa' is a self-specified MATLAB function for conditional selection of data segments or trials of interest. See below and [this page](/example/making_your_own_trialfun_for_conditional_trial_definition) for examples.
>>>>>>> 0ce5facb

    % read and preprocess the data
    cfg.continuous = 'yes';
    cfg.channel    = 'all';
    data           = ft_preprocessing(cfg);

Note that filtering, re-referencing, etcetera can be performed at the preprocessing stage. Type 'help ft_preprocessing' to get an overview of the possibilities. Now that the raw data is in the MATLAB environment it becomes possible, as shown below, to use ft_databrowser to browse through the raw segmented data. See also [this page](/tutorial/visual_artifact_rejection) for a number of strategies on how to inspect and clean up the data from artifacts.

    % visually inspect the data
    cfg            = [];
    cfg.viewmode   = 'vertical';
    ft_databrowser(cfg, data);

### Trial functions

<<<<<<< HEAD
Hereunder are two examples of a trial function. See also [this wiki page](/example/making_your_own_trialfun_for_conditional_trial_definition) for more examples. Ensure that your trial function is available on the MATLAB path for it to be found by MATLAB and invoked by the call to ft_define_trial (see above). The below examples assume that the experiment events are stored in a data channel whose name or index (referred to as chanindx in the code) is known to the user.
=======
Hereunder are two examples of a trial function. See also [this page](/example/making_your_own_trialfun_for_conditional_trial_definition) for more examples. Ensure that your trial function is available on the MATLAB path for it to be found by MATLAB and invoked by the call to ft_define_trial (see above). The below examples assume that the experiment events are stored in a data channel whose name or index (referred to as chanindx in the code) is known to the user.
>>>>>>> 0ce5facb

The example scripts also assume that the event is marked by an 'up flank' in the recorded signal (e.g., by virtue of an increase in light on the photodiode transducer). Down flanks can also be detected by specifying cfg.detectflank = 'down'. The trigger threshold can be a hard threshold, i.e. numeric, or flexibly defined by an executable string (e.g., to calculate the 'median' of the analog signal). In the first example, we define a 'segment' as one second preceding this trigger until 2 seconds thereafter:

    function [trl, event] = trialfun_besa(cfg)

    % read the header information
    hdr           = ft_read_header(cfg.dataset);

    % read the events from the data
    chanindx      = 1;
    detectflank   = 'up';
    threshold     = '(3/2)*nanmedian'; % or, e.g., 1/2 times the median for down flanks
    event         = ft_read_event(cfg.dataset, 'chanindx', chanindx, 'detectflank', detectflank, 'threshold', threshold);

    % define trials around the events
    trl           = [];
    pretrig       = 1 * hdr.Fs; % e.g., 1 sec before trigger
    posttrig      = 2 * hdr.Fs; % e.g., 2 sec after trigger
    for i = 1:numel(event)
      offset    = -hdr.nSamplesPre;  % number of samples prior to the trigger
      trlbegin  = event(i).sample - pretrig;
      trlend    = event(i).sample + posttrig;
      newtrl    = [trlbegin trlend offset];
      trl       = [trl; newtrl]; % store in the trl matrix
    end

In this second example, we define a data segment as the time the trigger was 'on', i.e. during the 'up flank', until it was 'off

    function [trl, event] = trialfun_besa(cfg)

    % read the header information
    hdr           = ft_read_header(cfg.dataset);

    % read the events from the data
    chanindx      = 1;
    detectflank   = 'both'; % detect up and down flanks
    threshold     = '(3/2)*nanmedian';
    event         = ft_read_event(cfg.dataset, 'chanindx', chanindx, 'detectflank', detectflank, 'threshold', threshold);

    % look for up events that are followed by down events (peaks in the analog signal)
    trl           = [];
    waitfordown   = 0;
    for i = 1:numel(event)
    if ~isempty(strfind(event(i).type, 'up')) % up event
      uptrl     = i;
      waitfordown = 1;
    elseif ~isempty(strfind(event(i).type, 'down')) && waitfordown % down event
      offset    = -hdr.nSamplesPre;  % number of samples prior to the trigger
      trlbegin  = event(uptrl).sample;
      trlend    = event(i).sample;
      newtrl    = [trlbegin trlend offset];
      trl       = [trl; newtrl]; % store in the trl matrix
      waitfordown = 0;
    end
    end

Alternatively, when the event channel index is unknown, but its name, or a part thereof (e.g., 'DC01'), is, one may us
chanindx = find(ismember(hdr.label, ft_channelselection('\_DC01*', hdr.label)));<|MERGE_RESOLUTION|>--- conflicted
+++ resolved
@@ -90,11 +90,7 @@
     cfg.trialfun   = 'trialfun_besa';
     cfg            = ft_definetrial(cfg);
 
-<<<<<<< HEAD
-where 'trialfun_besa' is a self-specified MATLAB function for conditional selection of data segments or trials of interest. See below and [this wiki page](/example/making_your_own_trialfun_for_conditional_trial_definition) for examples.
-=======
 where 'trialfun_besa' is a self-specified MATLAB function for conditional selection of data segments or trials of interest. See below and [this page](/example/making_your_own_trialfun_for_conditional_trial_definition) for examples.
->>>>>>> 0ce5facb
 
     % read and preprocess the data
     cfg.continuous = 'yes';
@@ -110,11 +106,7 @@
 
 ### Trial functions
 
-<<<<<<< HEAD
-Hereunder are two examples of a trial function. See also [this wiki page](/example/making_your_own_trialfun_for_conditional_trial_definition) for more examples. Ensure that your trial function is available on the MATLAB path for it to be found by MATLAB and invoked by the call to ft_define_trial (see above). The below examples assume that the experiment events are stored in a data channel whose name or index (referred to as chanindx in the code) is known to the user.
-=======
 Hereunder are two examples of a trial function. See also [this page](/example/making_your_own_trialfun_for_conditional_trial_definition) for more examples. Ensure that your trial function is available on the MATLAB path for it to be found by MATLAB and invoked by the call to ft_define_trial (see above). The below examples assume that the experiment events are stored in a data channel whose name or index (referred to as chanindx in the code) is known to the user.
->>>>>>> 0ce5facb
 
 The example scripts also assume that the event is marked by an 'up flank' in the recorded signal (e.g., by virtue of an increase in light on the photodiode transducer). Down flanks can also be detected by specifying cfg.detectflank = 'down'. The trigger threshold can be a hard threshold, i.e. numeric, or flexibly defined by an executable string (e.g., to calculate the 'median' of the analog signal). In the first example, we define a 'segment' as one second preceding this trigger until 2 seconds thereafter:
 
