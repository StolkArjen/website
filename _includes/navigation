--- conflicted
+++ resolved
@@ -25,17 +25,13 @@
   </div>
 </nav>
 
-<<<<<<< HEAD
-
 <!--
-=======
   <div class="collapse navbar-collapse" id="EditOnGithub">
     <a href="https://github.com/fieldtrip/website/blob/master/{{ page.path }}">
       Edit this page on <img src="/assets/img/GitHub-Mark-32px.png" alt="GitHub logo">
     </a>
   </div>
 
->>>>>>> 44f28e0e
   <form class="form-inline my-2 my-lg-0" method="get" action="http://www.google.com/search" target="_blank">
     <input type="hidden" name="sitesearch" value="www.fieldtriptoolbox.org" />
     <input type="text" name="q" maxlength="255" placeholder="Search using Google" />
