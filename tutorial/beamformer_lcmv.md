---
title: Localizing sources using beamformer techniques
tags: [fixme]
---

{% include markup/danger %}
This page is a draft for a future tutorial and is still developing. Hence, there is no guarantee that the content of this page at this moment is correct and complete.

See http://bugzilla.fieldtriptoolbox.org/show_bug.cgi?id=1718 for the progress.

Once this tutorial is completed, it will be listed in the tutorial section in the menu. Also once complete, it will receive the tags _tutorial meg source headmodel mri lcmv beamformer_ to link it to other pages.
{% include markup/end %}

# Localizing sources using beamformer techniques

## Introduction

In this tutorial you will learn about applying beamformer techniques in the time domain. You will learn how to compute and select appropriate time windows, create an appropriate head model and lead field matrix, and various options for contrasting the effect of interest (in this case a somatosensory evoked field - SEF) against some control/baseline. Finally, you will be shown several options for plotting the results overlaid on a structural MRI.

It is expected that you understand the previous steps of preprocessing and filtering the sensor data. Some understanding of the options for computing the head model and forward lead field is also useful.

This tutorial will not cover the frequency-domain option for DICS/PCC beamformers (which is explained [here](/tutorial/beamformer)), nor how to compute minimum-norm-estimated sources of evoked/averaged data (which is explained [here](/tutorial/minimumnormestimate)).

## Background

Stimulation of the median nerve is known to consistently evoke activity at sensors covering the contralateral sensory cortex. The goal of this section is to identify the sources responsible for producing this evoked activity. We will apply a beamformer technique. This is a spatially adaptive filter, allowing us to estimate the amount of activity at any given location in the brain. The inverse filter is based on minimizing the source signal(or variance) at a given location, and subject it to a 'unit-gain constraint'. This latter part means that, if a source had signal of amplitude 1 and was projected to the sensors by the lead field, the inverse filter applied to the sensors should then reconstruct signal of amplitude 1 at that location. Beamforming assumes that sources in different parts of the brain are not temporally correlated.

The brain is divided in a regular three dimensional grid and the source strength for each grid point is computed. The method applied in this example is termed Linearly Constrained Minimum Variance (LCMV) and the estimates are calculated in the time domain (van Veen et al., 1997). Other beamformer methods rely on sources estimates calculated in the frequency domain, e.g. the Dynamical Imaging of Coherent Sources (DICS) (Gross et al. 2001). These methods produce a 3D spatial distribution of the amplitude or power of the neuronal sources. This distribution is then overlaid on a structural image of the subject's brain. Furthermore, these distributions of source amplitude can be subjected to statistical analysis. It is always ideal to contrast the activity of interest against some control/baseline activity. Options for this will be discussed below, but it is best to keep this in mind when designing your experiment from the start, rather than struggle to find a suitable control/baseline after data collection.

## Procedure

To localize the evoked sources for the example dataset we will perform the following step

- Read the data into Matlab using **[ft_definetrial](/reference/ft_definetrial)** and **[ft_preprocessing](/reference/ft_preprocessing)**
- Compute the covariance matrix using the function **[ft_timelockanalysis](/reference/ft_timelockanalysis)**
- Construct a forward model and lead field matrix using **[ft_volumesegment](/reference/ft_volumesegment)**, **[ft_prepare_headmodel](/reference/ft_prepare_headmodel)** and **[ft_prepare_leadfield](/reference/ft_prepare_leadfield)**

- Compute a spatial filter and estimate the amplitude of the sources using **[ft_sourceanalysis](/reference/ft_sourceanalysis)**
  - Visualize the results, by first interpolating the sources to the anatomical MRI using **[ft_sourceinterpolate](/reference/ft_sourceinterpolate)** and plotting this with **[ft_sourceplot](/reference/ft_sourceplot)**.

## Preprocessing

### Reading the data

The aim is to identify the sources underlying somatosensory evoked fields. We seek to compare the activation in the post-stimulus to the activation in the pre-stimulus interval. We first use **[ft_preprocessing](/reference/ft_preprocessing)** and **[ft_redefinetrial](/reference/ft_redefinetrial)** to extract relevant data. We know that the subject's median nerve was stimulated almost at 3Hz (every 0.36 sec), which influences our selection of the pre- and post-stimulus interval (i.e. as short as possible).

The ft_definetrial and ft_preprocessing functions require the original MEG dataset, which is available from <ftp://ftp.fieldtriptoolbox.org/pub/fieldtrip/tutorial/SubjectSEF.zip>.

    % find the interesting segments of data
    cfg                         = [];
    cfg.dataset                 = 'SubjectSEF.ds';
    cfg.trialdef.eventtype      = 'Blue';
    cfg.trialdef.prestim        = .1;        % .1 sec prior to trigger
    cfg.trialdef.poststim       = .2;        % .2 sec following trigger
    cfg.continuous              = 'yes';
    cfg = ft_definetrial(cfg);

    % preprocess the data
    cfg.channel                 = {'MEG'};
    cfg.demean                  = 'yes';     % apply baselinecorrection
    cfg.baselinewindow          = [-0.05 0]; % on basis of mean signal between -0.05 and 0
    cfg.lpfilter                = 'yes';     % apply lowpass filter
    cfg.lpfreq                  = 55;        % lowpass at 55 Hz
    data = ft_preprocessing(cfg);

### Averaging and computation of the covariance matrix

The function ft_timelockanalysis makes averages of all the trials in a data structure and also estimates the covariance. For a correct covariance estimation it is important that you used the cfg.demean = 'yes' option when the function ft_preprocessing was applied.

The trials belonging to one condition will now be averaged with the onset of the stimulus time aligned to the zero-time point (the onset of the median nerve stimulation). This is done with the function ft_timelockanalysis. The input to this procedure is the data structure generated by ft_preprocessing. At the same time, we need to compute the covariance matrix which is a key ingredient for the lcmv beamfomer. Therefore cfg.covariance = 'yes' has to be specified as well as the time window where the covariance will be estimated. In this case we will use all signal, which may differ from [minimum-norm-estimated source-reconstruction](/tutorial/minimumnormestimate) in that the latter typically creates a 'noise-covariance matrix' on basis of no signal of interest (e.g. baseline).

Note that we have not yet cleaned the data from artifacts. For your own dataset, we recommend that you have a look at the [visual artifact rejection tutorial](/tutorial/visual_artifact_rejection).

    cfg                  = [];
    cfg.covariance       = 'yes';
    timelock             = ft_timelockanalysis(cfg, data);

### Visualize the sensor level results (axial gradients)

We can plot the results with the MATLAB plot command to get a first impression

    figure; plot(timelock.time, timelock.avg)

{% include image src="/assets/img/tutorial/beamformer_lcmv/subjectseftimelock.png" width="400" %}

We can additionally explore the spatiotemporal dynamics using FieldTrip interactive plotting function

<<<<<<< HEAD
	% view the results
	cfg        = [];
	cfg.layout = 'CTF275_helmet.mat';
        cfg.xlim   = [0.045 0.050];
	ft_topoplotER(cfg, timelock);

{% include image src="/assets/img/tutorial/beamformer_lcmv/subjectseftopo.png" width="400" %}
=======
    % view the results
    cfg        = [];
    cfg.layout = 'CTF275.lay';
    ft_multiplotER(cfg, timelock);

    % or using
    ft_movieplotER(cfg, timelock);
>>>>>>> b6045e26

### Visualize the sensor level results (planar gradients)

The present dataset was recorded with a CTF MEG system which has first-order axial gradiometer sensors that measure the gradient of the magnetic field in the radial direction, i.e. orthogonal to the scalp. Often it is helpful to interpret the MEG fields after transforming the data to a planar gradient configuration, i.e. by computing the gradient tangential to the scalp. This representation of MEG data is comparable to the field measured by planar gradiometer sensors. One advantage of the planar gradient transformation is that the signal amplitude typically is largest directly above a source.

With **[ft_megplanar](/reference/ft_megplanar)** we calculate the planar gradient of the averaged data. **[Ft_megplanar](/reference/ft_megplanar)** is used to compute the amplitude of the planar gradient by combining the horizontal and vertical components of the planar gradient;

The planar gradient at a given sensor location can be approximated by comparing the field at that sensor with its neighbours (i.e. finite difference estimate of the derivative). The planar gradient at one location is computed in both the horizontal and the vertical direction with the FieldTrip function **[ft_megplanar](/reference/ft_megplanar)**. These two orthogonal gradients on a single sensor location can be combined using Pythagoras rule with the FieldTrip function **[ft_combineplanar](/reference/ft_combineplanar)**.

Calculate the planar gradient of the averaged dat

    % calculate planar gradients
    cfg                 = [];
    cfg.feedback        = 'yes';
    cfg.method          = 'template';
    cfg.template        = 'ctf275_neighb.mat';
    cfg.neighbours      = ft_prepare_neighbours(cfg, timelock);

    cfg.planarmethod    = 'sincos';
    timelock_planar     = ft_megplanar(cfg, timelock);

Compute the amplitude of the planar gradient by combining the horizontal and vertical components of the planar gradient according to Pythagoras rule, and visualize the results (can you see the differences between the axial and planar gradients?

    % combine planar gradients
    cfg                 = [];
    timelock_planarcomb = ft_combineplanar(cfg, timelock_planar);

<<<<<<< HEAD
	% view the results
	cfg        = [];
	cfg.layout = 'CTF275_helmet.mat';
        cfg.xlim   = [0.045 0.050];
	ft_topoplotER(cfg, timelock_planarcomb);
=======
    % view the results
    cfg                 = [];
    cfg.layout          = 'CTF275.lay';
    ft_multiplotER(cfg, timelock_planarcomb);

    % or using
    ft_movieplotER(cfg, timelock_planarcomb);
>>>>>>> b6045e26

## The forward model and lead field matrix

### Head model

The first step in the procedure is to construct a forward model. The forward model allows us to calculate an estimate of the field measured by the MEG sensors for a given current distribution. In MEG analysis a forward model is typically constructed for each subject. There are many types of forward models which to various degrees take the individual anatomy into account. We will here use a semi-realistic head model developed by Nolte (2003). It is based on a correction of the lead field for a spherical volume conductor by a superposition of basis functions, gradients of harmonic functions constructed from spherical harmonics.

The first step in constructing the forward model is to find the brain surface from the subject's MRI, using [ft_volumesegment](/reference/ft_volumesegment). The MRI scan used in this tutorial has already been realigned to the same coordinate system as the MEG data (in this case 'CTF', see [this page](/faq/how_can_i_convert_an_anatomical_mri_from_dicom_into_ctf_format) on how to realign your subject's brain volume.

    % read and segment the subject's anatomical scan
    load('SubjectSEF_mri.mat'); % matfile containing the realigned anatomical scan

    cfg        = [];
    cfg.output = 'brain';
    seg = ft_volumesegment(cfg, mri);

    % make a figure of the mri and segmented volumes
    segmentedmri           = seg;
    segmentedmri.transform = mri.transform;
    segmentedmri.anatomy   = mri.anatomy;
    cfg                    = [];
    cfg.funparameter       = 'brain';
    ft_sourceplot(cfg, segmentedmri);

Now prepare the head model from the segmented brain surface:

<<<<<<< HEAD
	% compute the subject's headmodel/volume conductor model
	cfg                = [];
	cfg.method         = 'singleshell';
	headmodel          = ft_prepare_headmodel(cfg, seg);
	headmodel          = ft_convert_units(headmodel, 'cm'); % mm to cm, since the grid will also be expressed in cm
=======
    % compute the subject's headmodel/volume conductor model
    cfg                = [];
    cfg.method         = 'singleshell';
    vol                = ft_prepare_headmodel(cfg, seg);
    vol                = ft_convert_units(vol, 'cm'); % mm to cm, since the grid will also be expressed in cm
>>>>>>> b6045e26

{% include markup/warning %}
If you want to do a beamformer source reconstruction on EEG data, you have to pay special attention to the EEG referencing. The forward model will be made with an common average reference (except in some rare cases like with bipolar iEEG electrode montages), i.e. the mean value over all electrodes is zero. Consequently, this also has to be true in your data.

Prior to averaging the data with ft_timelockanalysis you have to ensure with ft_preprocessing that all channels are re-referenced to the common average reference.

Furthermore, after selecting the channels you want to use in the sourcereconstruction (excluding the bad channels) and after re-referencing them, you should not make sub-selections of channels any more and throw out channels, because that would cause the data not be average referenced any more.  
{% include markup/end %}

### Source model

Now prepare the source model. Here one has the option to make a 'normalized grid', such that the grid points in different subjects are aligned in MNI-space. For more details on how to make a normalized grid, see [here](/example/create_single-subject_grids_in_individual_head_space_that_are_all_aligned_in_mni_space). In this tutorial, we continue with non-normalized grid points:

<<<<<<< HEAD
	% create the subject specific grid
        grad = ft_read_sens('SubjectSEF.ds');

	cfg             = [];
	cfg.grad        = grad;
	cfg.headmodel   = headmodel;
	cfg.resolution  = 0.5;
	cfg.inwardshift = -1;
	sourcemodel     = ft_prepare_sourcemodel(cfg);

	% make a figure of the single subject headmodel, and grid positions
        figure;
	ft_plot_sens(grad, 'style', '*b');
	ft_plot_vol(headmodel, 'edgecolor', 'none'); alpha 0.4;
	ft_plot_mesh(sourcemodel.pos(sourcemodel.inside,:));
=======
    % create the subject specific grid
    hdr                 = ft_read_header('SubjectSEF.ds');

    cfg                 = [];
    cfg.grad            = hdr.grad;
    cfg.headmodel       = vol;
    cfg.grid.resolution = 1;
    cfg.grid.unit       = 'cm';
    cfg.inwardshift     = -1.5;
    grid                = ft_prepare_sourcemodel(cfg);

    % make a figure of the single subject headmodel, and grid positions
    sens = ft_read_sens('SubjectSEF.ds');
    ft_plot_sens(sens, 'style', '*b');
    ft_plot_vol(vol, 'edgecolor', 'none'); alpha 0.4;
    ft_plot_mesh(grid.pos(grid.inside,:));
>>>>>>> b6045e26

### Leadfield

Combine all the information into the leadfield matrix:

<<<<<<< HEAD
	% create leadfield
	cfg                  = [];
	cfg.grad             = grad;  % gradiometer distances
	cfg.headmodel        = headmodel;   % volume conduction headmodel
	cfg.sourcemodel      = sourcemodel;
	cfg.channel          = {'MEG'};
	cfg.singleshell.batchsize = 2000;
        lf                   = ft_prepare_leadfield(cfg);

## Source analysis

	% create spatial filter using the lcmv beamformer
	cfg                  = [];
	cfg.method           = 'lcmv';
	cfg.sourcemodel      = lf; % leadfield
	cfg.headmodel        = headmodel; % volume conduction model (headmodel)
	cfg.lcmv.keepfilter  = 'yes';
	cfg.lcmv.fixedori    = 'yes'; % project on axis of most variance using SVD
	source               = ft_sourceanalysis(cfg, timelock);
=======
    % create leadfield
    hdr                  = ft_read_header('SubjectSEF.ds');
    cfg                  = [];
    cfg.grad             = hdr.grad;  % gradiometer distances
    cfg.headmodel        = vol;   % volume conduction headmodel
    cfg.grid             = grid;  % normalized grid positions
    cfg.channel          = {'MEG'};
    cfg.normalize        = 'yes'; % to remove depth bias (Q in eq. 27 of van Veen et al, 1997)
    lf                   = ft_prepare_leadfield(cfg);

## Source analysis

    % create spatial filter using the lcmv beamformer
    cfg                  = [];
    cfg.method           = 'lcmv';
    cfg.grid             = lf; % leadfield, which has the grid information
    cfg.headmodel        = vol; % volume conduction model (headmodel)
    cfg.keepfilter       = 'yes';
    cfg.lcmv.fixedori    = 'yes'; % project on axis of most variance using SVD
    source_avg           = ft_sourceanalysis(cfg, timelock);
>>>>>>> b6045e26
<|MERGE_RESOLUTION|>--- conflicted
+++ resolved
@@ -85,7 +85,7 @@
 
 We can additionally explore the spatiotemporal dynamics using FieldTrip interactive plotting function
 
-<<<<<<< HEAD
+
 	% view the results
 	cfg        = [];
 	cfg.layout = 'CTF275_helmet.mat';
@@ -93,15 +93,7 @@
 	ft_topoplotER(cfg, timelock);
 
 {% include image src="/assets/img/tutorial/beamformer_lcmv/subjectseftopo.png" width="400" %}
-=======
-    % view the results
-    cfg        = [];
-    cfg.layout = 'CTF275.lay';
-    ft_multiplotER(cfg, timelock);
-
-    % or using
-    ft_movieplotER(cfg, timelock);
->>>>>>> b6045e26
+
 
 ### Visualize the sensor level results (planar gradients)
 
@@ -129,21 +121,13 @@
     cfg                 = [];
     timelock_planarcomb = ft_combineplanar(cfg, timelock_planar);
 
-<<<<<<< HEAD
+
 	% view the results
 	cfg        = [];
 	cfg.layout = 'CTF275_helmet.mat';
         cfg.xlim   = [0.045 0.050];
 	ft_topoplotER(cfg, timelock_planarcomb);
-=======
-    % view the results
-    cfg                 = [];
-    cfg.layout          = 'CTF275.lay';
-    ft_multiplotER(cfg, timelock_planarcomb);
-
-    % or using
-    ft_movieplotER(cfg, timelock_planarcomb);
->>>>>>> b6045e26
+
 
 ## The forward model and lead field matrix
 
@@ -170,19 +154,12 @@
 
 Now prepare the head model from the segmented brain surface:
 
-<<<<<<< HEAD
+
 	% compute the subject's headmodel/volume conductor model
 	cfg                = [];
 	cfg.method         = 'singleshell';
 	headmodel          = ft_prepare_headmodel(cfg, seg);
 	headmodel          = ft_convert_units(headmodel, 'cm'); % mm to cm, since the grid will also be expressed in cm
-=======
-    % compute the subject's headmodel/volume conductor model
-    cfg                = [];
-    cfg.method         = 'singleshell';
-    vol                = ft_prepare_headmodel(cfg, seg);
-    vol                = ft_convert_units(vol, 'cm'); % mm to cm, since the grid will also be expressed in cm
->>>>>>> b6045e26
 
 {% include markup/warning %}
 If you want to do a beamformer source reconstruction on EEG data, you have to pay special attention to the EEG referencing. The forward model will be made with an common average reference (except in some rare cases like with bipolar iEEG electrode montages), i.e. the mean value over all electrodes is zero. Consequently, this also has to be true in your data.
@@ -196,7 +173,7 @@
 
 Now prepare the source model. Here one has the option to make a 'normalized grid', such that the grid points in different subjects are aligned in MNI-space. For more details on how to make a normalized grid, see [here](/example/create_single-subject_grids_in_individual_head_space_that_are_all_aligned_in_mni_space). In this tutorial, we continue with non-normalized grid points:
 
-<<<<<<< HEAD
+
 	% create the subject specific grid
         grad = ft_read_sens('SubjectSEF.ds');
 
@@ -212,30 +189,12 @@
 	ft_plot_sens(grad, 'style', '*b');
 	ft_plot_vol(headmodel, 'edgecolor', 'none'); alpha 0.4;
 	ft_plot_mesh(sourcemodel.pos(sourcemodel.inside,:));
-=======
-    % create the subject specific grid
-    hdr                 = ft_read_header('SubjectSEF.ds');
-
-    cfg                 = [];
-    cfg.grad            = hdr.grad;
-    cfg.headmodel       = vol;
-    cfg.grid.resolution = 1;
-    cfg.grid.unit       = 'cm';
-    cfg.inwardshift     = -1.5;
-    grid                = ft_prepare_sourcemodel(cfg);
-
-    % make a figure of the single subject headmodel, and grid positions
-    sens = ft_read_sens('SubjectSEF.ds');
-    ft_plot_sens(sens, 'style', '*b');
-    ft_plot_vol(vol, 'edgecolor', 'none'); alpha 0.4;
-    ft_plot_mesh(grid.pos(grid.inside,:));
->>>>>>> b6045e26
 
 ### Leadfield
 
 Combine all the information into the leadfield matrix:
 
-<<<<<<< HEAD
+
 	% create leadfield
 	cfg                  = [];
 	cfg.grad             = grad;  % gradiometer distances
@@ -254,26 +213,4 @@
 	cfg.headmodel        = headmodel; % volume conduction model (headmodel)
 	cfg.lcmv.keepfilter  = 'yes';
 	cfg.lcmv.fixedori    = 'yes'; % project on axis of most variance using SVD
-	source               = ft_sourceanalysis(cfg, timelock);
-=======
-    % create leadfield
-    hdr                  = ft_read_header('SubjectSEF.ds');
-    cfg                  = [];
-    cfg.grad             = hdr.grad;  % gradiometer distances
-    cfg.headmodel        = vol;   % volume conduction headmodel
-    cfg.grid             = grid;  % normalized grid positions
-    cfg.channel          = {'MEG'};
-    cfg.normalize        = 'yes'; % to remove depth bias (Q in eq. 27 of van Veen et al, 1997)
-    lf                   = ft_prepare_leadfield(cfg);
-
-## Source analysis
-
-    % create spatial filter using the lcmv beamformer
-    cfg                  = [];
-    cfg.method           = 'lcmv';
-    cfg.grid             = lf; % leadfield, which has the grid information
-    cfg.headmodel        = vol; % volume conduction model (headmodel)
-    cfg.keepfilter       = 'yes';
-    cfg.lcmv.fixedori    = 'yes'; % project on axis of most variance using SVD
-    source_avg           = ft_sourceanalysis(cfg, timelock);
->>>>>>> b6045e26
+	source               = ft_sourceanalysis(cfg, timelock);