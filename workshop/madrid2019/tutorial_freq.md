--- conflicted
+++ resolved
@@ -71,23 +71,17 @@
 
 ## Procedure
 
-To calculate the time-frequency ans spectral analysis for the task and resting state datasets we will
+To do the time-resolved spectral analysis for the task data and the non-time-resolved spectral analysis for the resting state datasets we will
 perform the following steps:
 
-<<<<<<< HEAD
-- Read the data into MATLAB using **[ft_definetrial](/reference/ft_definetrial)** and **[ft_preprocessing](/reference/ft_preprocessing)**
-- Compute the power values for each frequency bin and each time bin using the function **[ft_freqanalysis](/reference/ft_freqanalysis)**
-- Visualize the results. This can be done by creating time-frequency plots for one (**[ft_singleplotTFR](/reference/ft_singleplotTFR)**) or several channels (**[ft_multiplotTFR](/reference/ft_multiplotTFR)**), or by creating a topographic plot for a specified time- and frequency interval (**[ft_topoplotTFR](/reference/ft_topoplotTFR)**).
-=======
-   * Load the data into MATLAB
-   * Compute the power values for each frequency bin and each time bin
+* Load the data into MATLAB
+* Compute the power values for each frequency bin and each time bin
 using the function **[ft_freqanalysis](/reference/ft_freqanalysis)**
-   * Visualize the results. This can be done by creating time-frequency
+* Visualize the results. This can be done by creating time-frequency
 plots for one (**[ft_singleplotTFR](/reference/ft_singleplotTFR)** and **[ft_singleplotER](/reference/ft_singleplotER)** for spectral analysis) or
 several channels (**[ft_multiplotTFR](/reference/ft_multiplotTFR)**; **[ft_multiplotER](/reference/ft_multiplotER)** for spectral analysis), or
 by creating a topographic plot for a specified time- and frequency
 interval (**[ft_topoplotTFR](/reference/ft_topoplotTFR)** or **[ft_topoplotER](/reference/ft_topoplotER)** for spectral analysis).
->>>>>>> 35b60bd3
 
 {% include image
 src="/assets/img/tutorial/timefrequencyanalysis/tfr_pipelinenew.png"
@@ -336,11 +330,7 @@
     clear all, close all, clc
     load data_rest.mat
 
-<<<<<<< HEAD
 ### Effect of the window length on frequency and power estimates
-=======
-### Effect of window length into frequency and power estimates
->>>>>>> 35b60bd3
 
 We loaded the dataset of participant 22 (baseline sedation session) and
 we'll use **[ft_redefinetrial](/reference/ft_redefinetrial)** to cut
