--- conflicted
+++ resolved
@@ -56,16 +56,12 @@
 
 ## Introduction - Solving the EEG forward problem
 
-<<<<<<< HEAD
 #Creating a head model
 
 ## Introduction
 
 The aim of this tutorial is to create a head model of an adolescent with the numerical method of the Boundary Element Method (BEM), and if as an additional task with the Finite Element Method (FEM). The
 [John E. Richards Lab]((https://jerlab.sc.edu)) provided us with an example MRI which is based of the averaged of several MRIs from 14 year old subjects.
-=======
-The aim of this tutorial is to solve the EEG forward problem using the Boundary Element Method (BEM).
->>>>>>> b599b078
 
 ## Background
 
@@ -135,12 +131,8 @@
 {% include image src="/assets/img/workshop/leuven2019/mri_resliced.png" %}
 *Figure 3: Visualization of the realigned MRI*
 
-<<<<<<< HEAD
-##  4. Segment the MRI
+###  4. Segment the MRI
 Now we can segment the 3 different tissues we are interested in for our head model
-=======
-###  5. Segment the MRI
->>>>>>> b599b078
 
 	cfg           = [];
 	cfg.output    = {'brain','skull', 'scalp'};
@@ -162,13 +154,8 @@
 {% include image src="/assets/img/workshop/leuven2019/mri_segmented_bem.png" %}
 *Figure 4: 3 compartment segmentation output*
 
-##  5. Create the mesh
+###  5. Create the mesh
 On the basis of the segmentation we can now create a geometrical description of the head as a mesh
-
-<<<<<<< HEAD
-=======
-###  6. Create the mesh
->>>>>>> b599b078
 
 	cfg=[];
 	cfg.tissue={'brain','skull','scalp'};
@@ -187,13 +174,9 @@
 {% include image src="/assets/img/workshop/leuven2019/mesh_bem.png" %}
 *Figure 5: 3 compartment mesh with electrodes*
 
-<<<<<<< HEAD
-##  6. Create the head model
+###  6. Create the head model
 
 Now we are ready and to create the a head model on the basis of the mesh.
-=======
-###  7. Create the headmodel
->>>>>>> b599b078
 
 	cfg        = [];
 	cfg.method ='dipoli'; % You can also specify 'bemcp', or another method.
@@ -203,11 +186,7 @@
 In Windows the method 'dipoli' does not work. You can explore other BEM method like 'bemcp'. If you use 'bemcp', the conductivity field has a different order: {'brain', 'skull', 'skin'}.
 {% include markup/end %}
 
-<<<<<<< HEAD
-##  7. Align the electrodes
-=======
-###  8. Align the electrodes
->>>>>>> b599b078
+###  7. Align the electrodes
 
 First we have to load a suitable electrode set. For this tutorial we will load a template dataset and transform it in such a way that it will fit the head surface.
 
@@ -231,15 +210,11 @@
 	ft_plot_sens(elec,'style', '.k');
 
 {% include image src="/assets/img/workshop/leuven2019/aligned.png" %}
-<<<<<<< HEAD
+
 *Figure 6: Mesh, electrodes and axes.*
-=======
-*Figure6: mesh, electrodes and axes.*
-
-###  9. Create the sourcemodel
->>>>>>> b599b078
-
-##  8. Create the source model
+
+
+###  8. Create the source model
 Before we are able to create the leadfields
 	cfg = [];
 	cfg.grid.resolution = 7.5;
@@ -262,12 +237,9 @@
 
 save sourcemodel sourcemodel;
 
-<<<<<<< HEAD
-##  9. Compute the leadfield
+###  9. Compute the leadfield
 We will now compute the lead field for every source in the source model.
-=======
-###  10. Compute the leadfield
->>>>>>> b599b078
+
 
 	cfg = [];
 	cfg.grid = sourcemodel;
@@ -275,13 +247,9 @@
 	cfg.elec = elec;
 	leadfield_bem = ft_prepare_leadfield(cfg);
 
-<<<<<<< HEAD
-  This is the step for creating a forward model. We could now use the lead fields of each source to do the inverse modeling!
-
-## 10. Further tasks
-=======
-## 11. Further tasks
->>>>>>> b599b078
+  This is the last step for creating a forward model. We could now use the lead fields of each source to do the inverse modeling!
+
+### 10. Further tasks
 
 #### Exercise 1
 
@@ -309,7 +277,6 @@
 
 ## Summary and Comments
 
-<<<<<<< HEAD
 This tutorial was about the creation of a volume conduction model on the basis of averaged MRIs of 14 year old subjects, creation of a source model, and computation of the lead fields. This head model could subsequently be used for source level analysis.
 
 ## Further reading
@@ -327,6 +294,3 @@
 
 -----
 This tutorial was last tested on 02-04-2019 by Simon Homölle on Windows 10, Matlab 2018a.
-=======
-This tutorial explained how to compute leadfields, which can be used for source estimation and localization.
->>>>>>> b599b078
