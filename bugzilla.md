--- conflicted
+++ resolved
@@ -23,10 +23,6 @@
 
 Please create a small test script and a piece of data that are both as small and simple as possible to reproduce the problem. For example: a .mat file containing a data structure and a cfg structure, and an instruction like _"load the cfg and data from the mat file and run ft_freqanalysis(cfg, data)"_.
 
-<<<<<<< HEAD
 If there is a chance of the bug being platform dependent, please also specify the platform (Windows, OS X, Linux), the version of your operating system (Windows 10, Redhat 7.2, High Sierra, ...) and the version of MATLAB that you are using.
-=======
-If there is a chance to the bug being platform dependent, please also specify the platform (Windows, macOS, Linux), the version of your operating system (Windows 10, Redhat 7.2, High Sierra, ...) and the version of MATLAB that you are using..
->>>>>>> 0ce5facb
 
 Example data (e.g. your MATLAB workspace) that helps to pinpoint a specific issue can be uploaded to the Bugzilla server as an attachment. This only works for relatively small files. If the data that you want to share is too large, please consider using one of the methods for sharing files that is listed in [this frequently asked question](/faq/how_should_i_send_example_data_to_the_developers).