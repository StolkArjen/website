---
title: Documentation guidelines
tags: [guidelines, development]
---

# Documentation guidelines

When you add documentation, please consider the following documentation guidelines to keep it consistent with other documentation and to facilitate cross-linking.

- FieldTrip should be written with capital "F" and capital "T"
- All FieldTrip functions should be written in the text made **bold**, without .m, and with a link to the reference documentation: i.e. **[ft_preprocessing](/reference/ft_preprocessing)**
- When you add a new page, please give it relevant [tags](#how_to_add_tags).
- If you see something that needs to be fixed in the documentation, report it as issue on the [github page for the website](https://github.com/fieldtrip/website/issues)
- Please structure new tutorials [in the following way](#how_to_structure_a_tutorial).
- Please give clear [names for example data](</#How to name example data>).
- If you refer to file formats using the extension, please do it like .txt, .dat or .ext in general.

## Where to add documentation on the website?

There are several places where you are especially encouraged to add your own input to the FieldTrip website. On the [frequently asked questions](/faq) page you can add answers to a variety of FieldTrip-related questions. On the [example scripts](/example) page you can put parts of your own scripts of specific analysis done in FieldTrip or in conjunction with FieldTrip. If these scripts get very elaborate and use example data, you can alternatively add a tutorial on the [tutorials](/tutorial) page and [contact](/contact) us to [send](/faq/how_should_i_send_example_data_to_the_developers) the example data so it can be put on the ftp-server (ftp://ftp.fieldtriptoolbox.org/pub/fieldtrip/tutorial/).

## How to structure a tutorial?

The tutorials should be written with a clear purpose in mind: the reader of the tutorial expects to learn something. The tutorial should contain examples that can be reproduced. Furthermore, the examples should be explained in such a manner that the reader can generalize these hands-on examples to his/her own experimental data analysis.

For consistency the tutorials should preferably be structured in the following way:

- **Introduction:** introduction to the tutorial and dataset. This should include
  - What will you learn from this tutorial?
  - What does this tutorial expect as background understanding or skills?
  - Which topics are not covered in this tutorial?
- **Background:** some background on the methods used
- **Procedure:** summarize which analysis steps are performed in the tutorial, this should include a picture of the analysis protocol (please use SVG).
- All steps in the procedure are **subsequent headings**.
- **Summary and conclusion:**
  - What has been covered?
  - What has not been covered but is relevant in the context of the tutorial?
  - Provide links to suggested further reading, related FAQs and example scripts.

To check that the tutorial meets the expected didactical qualities, the introduction should spell out what the reader will learn, what is expected from him (e.g. that he already has done another tutorial) and what will not be covered. The summary should link to follow up documentation and to the more advanced topics that relate to the tutorial.

For an example of a well-structured tutorial see the [tutorial on event related fields](/tutorial/eventrelatedaveraging).

## How to update the tutorial data on the FTP?

Some computations in the tutorials may take a (too) long time, or take more memory than available in the computers of the people that want to walk through the tutorial. To allow people in these cases to follow through the whole tutorial, we provide the intermediate data and final results at important stages in the tutorial. This data is stored in \*.mat files. See below for the recommended file and variable naming scheme.

The tutorial mat files are made available on <ftp://ftp.fieldtriptoolbox.org/pub/fieldtrip/> and are distributed to all computers whenever we have a toolkit course or workshop. To get new files on the FTP server, or update existing files, you should copy them on the DCCN central storage system to the directory /home/common/matlab/fieldtrip/data/ftp. That directory is automatically synchronized with the FTP server.

## How to name example data?

When using example data in tutorials, please use consistent naming.

- Add a prefix to the data-name that shows what kind of data it is. Prefixes are: data (for raw/preprocessed data), timelock, freq, stat and source. For example, if you have timelocked data (ERP/ERF) of condition FIC, you can call it timelockFIC. So do not use 'data' for everything.
- Save the data as a .mat file with the same name, e.g. save the variable freqFIC to the file freqFIC.mat.
- Store only one variable in every .mat file.

## How to add tags?

At the top of each markdown page there is a [Jekyll front-matter](https://jekyllrb.com/docs/front-matter/) section like this:

```text
---
title: this is the title, it should also be the first top-level heading
tags: [tag1, tag2]
---
```

You can add tags to that list; these will be automatically shown at the top of each page on the actual website. The corresponding page with the overview of all pages that share the same tag (like [this](/tag/guidelines/)) will be automatically constructed upon the next build of the website. To increase the value of the tags, you should choose tags that are also used on other pages, and you should not add too many tags to a single page. Please use only lower-case letters in the tags, and use a minus sign to separate multiple words that are combined in a single tag (like [meg-language](/tag/meg-language/)).

## How to add figures?

<<<<<<< HEAD
The preferred format for figures on this wiki is the SVG graphics format. SVG is a standardized scalable vector graphics format and can be edited with several software packages (e.g. Inkscape on Linux, and Adobe Illustrator for Windows and macOS). The advantage of SVG is that it allows other people to download the figure, modify it, and upload the changed figure without loss of quality.
=======
The preferred format for figures on the website is the PNG format. Also figures from MATLAB and screenshots should preferably be exported in the PNG format. If you want to edit the MATLAB figure, you should first export the figure to EPS or AI, open the figure in Adobe Illustrator and make the changes, and save it to PNG.
>>>>>>> c52afc18

Figures should be added to the `assets/img` directory of the website repository. Please do not upload very large binary files, such as PDFs, but send them to Robert for static inclusion on the website. Figures should not be included in the standard markdown style, since that does not allow the specification of the size and does not allow zooming in. Instead, figures should be included using a piece of custom [Liquid code](https://shopify.github.io/liquid/) which gets translated into html at the moment the website is rebuilt.

We also considered SVG, which is a standardized scalable vector graphics format. This would allow other people to download the figure, modify it, and upload the changed figure without loss of quality. However, SVG had too many problems rendering correctly in different browsers.

Making schematic figures in SVG is easy in Office Word or Office Powerpoint using their default shapes under the _insert_ tab. When you are done making the figure just select all text and images and copy-paste them it in Adobe Illustrator to save as SVG.

{% include image src="/assets/img/development/guideline/documentation/excel-drawing-tools-2007-2010.jpg" width="200" %}

## What colors to use

If you make schematic figures yourself we suggest the default Office 2007 color scheme. The lighter (pastel) colors are made by making the images 50% transparent (_right-button_ click on figure, then change transparency under _format shape_), or by using the RGB values in the boxes below. Also, we suggest using the Calibri or Arial font in figures. Here you can find an example of the colors.

{% include image src="/assets/img/development/guideline/documentation/fieltrip_palette.png" %}

## Suggested further reading

Please also consider the [code guidelines](/development/guideline/code) when making contributions to FieldTrip.<|MERGE_RESOLUTION|>--- conflicted
+++ resolved
@@ -70,11 +70,7 @@
 
 ## How to add figures?
 
-<<<<<<< HEAD
-The preferred format for figures on this wiki is the SVG graphics format. SVG is a standardized scalable vector graphics format and can be edited with several software packages (e.g. Inkscape on Linux, and Adobe Illustrator for Windows and macOS). The advantage of SVG is that it allows other people to download the figure, modify it, and upload the changed figure without loss of quality.
-=======
-The preferred format for figures on the website is the PNG format. Also figures from MATLAB and screenshots should preferably be exported in the PNG format. If you want to edit the MATLAB figure, you should first export the figure to EPS or AI, open the figure in Adobe Illustrator and make the changes, and save it to PNG.
->>>>>>> c52afc18
+The preferred format for figures on the website is the PNG format. Also figures from MATLAB and screenshots should preferably be exported in the PNG format. If you want to edit the MATLAB figure, you should first export the figure to EPS or AI, open the figure in Adobe Illustrator or Inkscape and make the changes, and save it to PNG.
 
 Figures should be added to the `assets/img` directory of the website repository. Please do not upload very large binary files, such as PDFs, but send them to Robert for static inclusion on the website. Figures should not be included in the standard markdown style, since that does not allow the specification of the size and does not allow zooming in. Instead, figures should be included using a piece of custom [Liquid code](https://shopify.github.io/liquid/) which gets translated into html at the moment the website is rebuilt.
 
