--- conflicted
+++ resolved
@@ -10,24 +10,16 @@
 - FieldTrip should be written with capital "F" and capital "T"
 - All FieldTrip functions should be written in the text made **bold**, without .m, and with a link to the reference documentation: i.e. **[ft_preprocessing](/reference/ft_preprocessing)**
 - When you add a new page, please give it relevant [tags](#how_to_add_tags).
-<<<<<<< HEAD
-- If you see something that needs to be fixed in the documentation, add a FIXME comment (write fixme in capital letters), and also [add the tag](#how_to_add_tags) 'fixme' in the frontmatter at the top of the page.
-=======
 - If you see something that needs to be fixed in the documentation, report it as issue on the [github page for the website](https://github.com/fieldtrip/website/issues)
->>>>>>> 0ce5facb
 - Please structure new tutorials [in the following way](#how_to_structure_a_tutorial).
 - Please give clear [names for example data](</#How to name example data>).
 - If you refer to file formats using the extension, please do it like .txt, .dat or .ext in general.
 
 ## Where to add documentation on the website?
 
-<<<<<<< HEAD
-There are several places where you are especially encouraged to add your own input to the FieldTrip website. On the [frequently asked questions](/faq) page you can add answers to a variety of FieldTrip-related questions. On the [example scripts](/example) page you can put parts of your own scripts of specific analysis done in FieldTrip or in conjunction with FieldTrip. If these scripts get very elaborate and use example data, you can alternatively add a tutorial on the [tutorials](/tutorial) page or [contact](/contact) us to [send](/faq/how_should_i_send_example_data_to_the_developers) the example data so it can be put on the ftp server (<ftp://ftp.fieldtriptoolbox.org/pub/fieldtrip/tutorial/>).
+There are several places where you are especially encouraged to add your own input to the FieldTrip website. On the [frequently asked questions](/faq) page you can add answers to a variety of FieldTrip-related questions. On the [example scripts](/example) page you can put parts of your own scripts of specific analysis done in FieldTrip or in conjunction with FieldTrip. If these scripts get very elaborate and use example data, you can alternatively add a tutorial on the [tutorials](/tutorial) page and [contact](/contact) us to [send](/faq/how_should_i_send_example_data_to_the_developers) the example data so it can be put on the ftp-server (ftp://ftp.fieldtriptoolbox.org/pub/fieldtrip/tutorial/).
 
 To submit changes to the FieldTrip website, make a Pull Request on the [`fieldtrip/website` repo on GitHub](https://github.com/fieldtrip/website).
-=======
-There are several places where you are especially encouraged to add your own input to the FieldTrip website. On the [frequently asked questions](/faq) page you can add answers to a variety of FieldTrip-related questions. On the [example scripts](/example) page you can put parts of your own scripts of specific analysis done in FieldTrip or in conjunction with FieldTrip. If these scripts get very elaborate and use example data, you can alternatively add a tutorial on the [tutorials](/tutorial) page and [contact](/contact) us to [send](/faq/how_should_i_send_example_data_to_the_developers) the example data so it can be put on the ftp-server (ftp://ftp.fieldtriptoolbox.org/pub/fieldtrip/tutorial/).
->>>>>>> 0ce5facb
 
 ## How to structure a tutorial?
 
@@ -59,11 +51,7 @@
 
 ## How to name example data?
 
-<<<<<<< HEAD
-When using example data in tutorials, please use consistent naming. That is
-=======
 When using example data in tutorials, please use consistent naming.
->>>>>>> 0ce5facb
 
 - Add a prefix to the data-name that shows what kind of data it is. Prefixes are: data (for raw/preprocessed data), timelock, freq, stat and source. For example, if you have timelocked data (ERP/ERF) of condition FIC, you can call it timelockFIC. So do not use 'data' for everything.
 - Save the data as a .mat file with the same name, e.g. save the variable freqFIC to the file freqFIC.mat.
@@ -84,37 +72,22 @@
 
 ## How to add figures?
 
-<<<<<<< HEAD
-The preferred format for figures on this website is the SVG graphics format. SVG is a standardized scalable vector graphics format and can be edited with several software packages (e.g. Inkscape on Linux, and Adobe Illustrator for Windows and OS X). The advantage of SVG is that it allows other people to download the figure, modify it, and upload the changed figure without loss of quality.
-=======
-The preferred format for figures on the website is the PNG format. Also figures from MATLAB and screenshots should preferably be exported in the PNG format. If you want to edit the MATLAB figure, you should first export the figure to EPS or AI, open the figure in Adobe Illustrator or Inkscape and make the changes, and save it to PNG.
->>>>>>> 0ce5facb
+The preferred format for figures on the website is the PNG format. Also figures from MATLAB and screenshots should preferably be exported in the PNG format. If you want to edit the MATLAB figure, you should first export the figure to EPS or AI, open the figure in Adobe Illustrator and make the changes, and save it to PNG.
 
 Figures should be added to the `assets/img` directory of the website repository. Please do not upload very large binary files, such as PDFs, but send them to Robert for static inclusion on the website. Figures should not be included in the standard markdown style, since that does not allow the specification of the size and does not allow zooming in. Instead, figures should be included using a piece of custom [Liquid code](https://shopify.github.io/liquid/) which gets translated into html at the moment the website is rebuilt.
 
-<<<<<<< HEAD
-Making schematic figures in SVG is easy in Microsoft Word or Microsoft PowerPoint using their default shapes under the _insert_ tab
-=======
 We also considered SVG, which is a standardized scalable vector graphics format. This would allow other people to download the figure, modify it, and upload the changed figure without loss of quality. However, SVG had too many problems rendering correctly in different browsers.
->>>>>>> 0ce5facb
 
-Making schematic figures in SVG is easy in Office Word or Office Powerpoint using their default shapes under the _insert_ tab. When you are done making the figure just select all text and images and copy-paste them it in Adobe Illustrator to save as SVG.
+Making schematic figures in SVG is easy in Microsoft Word or Microsoft Powerpoint using their default shapes under the _insert_ tab. When you are done making the figure just select all text and images and copy-paste them it in Adobe Illustrator to save as SVG.
 
-<<<<<<< HEAD
-When you are done making the figure just select all text and images and copy-paste them into Adobe Illustrator to save as SVG.
+{% include image src="/assets/img/development/guideline/documentation/excel-drawing-tools-2007-2010.jpg" width="200" %}
 
-## What colors to use
-
-If you make schematic figures yourself we suggest the default Office 2007 color scheme. The lighter (pastel) colors are made by making the images 50% transparent (_right-button_ click on figure, then change transparency under _format shape_), or by using the RGB values in the boxes below. Also, we suggest using the Calibri or Arial font in figures. Here you can download an Adobe Illustrator swatch (palette) and an example.
-=======
-{% include image src="/assets/img/development/guideline/documentation/excel-drawing-tools-2007-2010.jpg" width="200" %}
 
 ## What colors to use
 
 If you make schematic figures yourself we suggest the default Office 2007 color scheme. The lighter (pastel) colors are made by making the images 50% transparent (_right-button_ click on figure, then change transparency under _format shape_), or by using the RGB values in the boxes below. Also, we suggest using the Calibri or Arial font in figures. Here you can find an example of the colors.
->>>>>>> 0ce5facb
 
-{% include image src="/assets/img/development/guideline/documentation/fieldtrip_palette.png" %}
+{% include image src="/assets/img/development/guideline/documentation/fieltrip_palette.png" %}
 
 ## Suggested further reading
 
