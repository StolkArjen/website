--- conflicted
+++ resolved
@@ -203,11 +203,7 @@
 
 ## Git commit log messages
 
-<<<<<<< HEAD
 Git commit messages should describe the change to the file or files. The log message should allow an end-user to realize that a recent change in the code may relate to the changed behaviour that he/she observes. The log message should also allow another developer that is familiar with the particular code to understand why the code was changed, and what part of the code was changed.
-=======
-SVN log entries should describe the change to the file or files. The log message should allow an end-user to realize that a recent change in the code may relate to the changed behavior that he/she observes. The log message should also allow another developer that is familiar with the particular code to understand why the code was changed, and what part of the code is changed.
->>>>>>> 0ce5facb
 
 Log messages don't have to be long, but they have to be clear to the intended audience: end-users and colleague developers. Log messages should also be clear for yourself, because sometimes you'll have to go back in a function to fix problems that were introduced by your own previous change.
 
@@ -271,37 +267,6 @@
 Ensuring that all executables can co-exist on all platforms (and especially on the Unix base platforms) means that they should have unique file names. The choice for that is based on the specification according to the MATLAB function "computer", i.e.
 
     >> help computer
-<<<<<<< HEAD
-     COMPUTER Computer type.
-        C = COMPUTER returns string C denoting the type of computer
-        on which MATLAB is executing. Possibilities ar
-
-                                                  ISPC   ISUNIX   ISMAC
-        32-Bit Platforms
-          PCWIN    - Microsoft Windows on x86       1       0       0
-          GLNX86   - Linux on x86                   0       1       0
-          MACI     - Apple Mac OS X on x86          0       1       1
-
-        64-Bit Platforms
-          PCWIN64  - Microsoft Windows on x64       1       0       0
-          GLNXA64  - Linux on x86_64                0       1       0
-          SOL64    - Sun Solaris on SPARC           0       1       0
-          MACI64   - Apple Mac OS X on x86_64       0       1       1
-
-        [C,MAXSIZE] = COMPUTER also returns integer MAXSIZE which
-        contains the maximum number of elements allowed in a matrix
-        on this version of MATLAB.
-
-        [C,MAXSIZE,ENDIAN] = COMPUTER also returns either 'L' for
-        little endian byte ordering or 'B' for big endian byte ordering.
-
-        HPUX, HP700, ALPHA, IBM_RS, SGI, and Mac for PowerPC are no
-        longer supported.
-
-        See also ispc, isunix, ismac.
-
-The binaries for the different versions of the Unix platforms (Linux, OS X) should have an extension corresponding to the computer type, e.g. the buffer executable would be named
-=======
     computer Computer type.
       C = computer returns character vector C denoting the type of computer
       on which MATLAB is executing. Possibilities are:
@@ -325,7 +290,6 @@
       See also ispc, isunix, ismac.
 
 The binaries for the different versions of the unix platforms (Linux, macOS) should have an extension corresponding to the computer type, e.g. the buffer executable would be named
->>>>>>> 0ce5facb
 
 - buffer.exe for Microsoft Windows
 - buffer.glnx86 for 32-bit Linux
@@ -391,11 +355,7 @@
 
 If the mex file is part of a collection of related mex files and only present on a single location (e.g. fieldtrip/@config/private), the mex file source code should be present in _that_ specific directory together with a compilation script.
 
-<<<<<<< HEAD
-For Unix-like platforms (Linux and OSX), it it also possible to compile all mex files from the Unix shell command line interface (on OSX called ''Terminal.app'') using ''make'' with target ''mex'', which uses the ''Makefile'' in FieldTrip's root directory. This approach is supported with MATLAB and Octave, and requires providing the path to the MATLAB or octave binary. For example,
-=======
 For Unix-like platforms (Linux and macOS), it it also possible to compile all mex files from the Unix shell command line interface (on macOS called ''Terminal.app'') using ''make'' with target ''mex'', which uses the ''Makefile'' in FieldTrip's root directory. This approach is supported with Matlab and Octave, and requires providing the path to the MATLAB or octave binary. For example,
->>>>>>> 0ce5facb
 
     make mex MATLAB=/usr/bin/matlab
 
@@ -403,8 +363,7 @@
 
     make mex MATLAB=/Applications/MATLAB_R2015a.app/bin/matlab
 
-<<<<<<< HEAD
-would use MATLAB 2015a on OSX, and
+would use MATLAB 2015a on macOS, and
 
     make mex OCTAVE=/Applications/Octave.app/Contents/Resources/usr/bin/octave
 
@@ -413,19 +372,7 @@
 
     make mex MATLAB=matlab
 
-Different platforms have different extensions; for example, ''.mexmaci64'' for MATLAB OSX 64 bit intel, ''.mexw32'' for MATLAB Windows 32 bit, and ''.mex'' for all Octave platforms. The "Makefile" determines the correct extension based on the ''MATLAB'' or ''OCTAVE'' binary provided.
-=======
-would use Matlab 2015a on macOS, and
-
-    make mex OCTAVE=/Applications/Octave.app/Contents/Resources/usr/bin/octave
-
-would build for Octave on macOS.
-If the binary is already in the search path (for example, ''which matlab'' prints the location of Matlab), a shortened form with only the binary name itself can be used as in
-
-    make mex MATLAB=matlab
-
-Different platforms have different extensions; for example, ''.mexmaci64'' for Matlab macOS 64 bit intel, ''.mexw32'' for Matlab MS Windows 32 bit, and ''.mex'' for all Octave platforms. The "Makefile" determine the correct extension based on the ''MATLAB'' or ''OCTAVE'' binary provided.
->>>>>>> 0ce5facb
+Different platforms have different extensions; for example, ''.mexmaci64'' for MATLAB macOS 64 bit intel, ''.mexw32'' for MATLAB Windows 32 bit, and ''.mex'' for all Octave platforms. The "Makefile" determines the correct extension based on the ''MATLAB'' or ''OCTAVE'' binary provided.
 
 Below are more details on the compilation guidelines on different platforms.
 
