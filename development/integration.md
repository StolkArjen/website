--- conflicted
+++ resolved
@@ -8,15 +8,11 @@
 
 ### Jekyll
 
-<<<<<<< HEAD
-We use [dokuwiki](http://dokuwiki.org/) as the CMS system on which our website is implemented. The CMS is hosted on a virtual machine at the DCCN. Upon an edit of the wiki, a tweet is send to <http://twitter.com/fieldtriptoolbx>.
-=======
-We use [Jekyll](https://jekyllrb.com) for our website. The markdown documents are hosted on [github](https://github.com/fieldtrip/website) and use a webhook to trigger the rebuild of the static html files on the webserver. The webserver is hosted as a virtual machine at the DCCN.
+We use [Jekyll](https://jekyllrb.com) for our website. The markdown documents are hosted on [GitHub](https://github.com/fieldtrip/website) and use a webhook to trigger the rebuild of the static html files on the webserver. The webserver is hosted as a virtual machine at the DCCN.
 
 ### Dokuwiki - obsolete
 
 In the past we used [dokuwiki](http://dokuwiki.org/) as the CMS system for our website.
->>>>>>> 0ce5facb
 
 ### Mailman
 
@@ -28,11 +24,7 @@
 
 ### Twitter
 
-<<<<<<< HEAD
-We use <http://twitter.com/fieldtriptoolbx> to notify people about events. Wiki page edits, email messages to the discussion list and code commits are posted on the timeline.
-=======
-We use http://twitter.com/fieldtriptoolbx to notify people about events. Website page edits, email messages to the discussion list and code commits are posted on the timeline.
->>>>>>> 0ce5facb
+We use <http://twitter.com/fieldtriptoolbx> to notify people about events. Website page edits, email messages to the discussion list and code commits are posted on the timeline.
 
 ### YouTube
 
@@ -44,11 +36,7 @@
 
 ### GitHub
 
-<<<<<<< HEAD
-We use Git and GitHub for version control of the software and for managing external contributions. More details can be found [here](/development/git). We also maintain a copy of the same git repository on [BitBucket](#bitbucket).
-=======
-We use Git and Github for version control of the software and of the website, and for managing external contributions. More details can be found [here](/development/git). We also maintain a copy of the same git repository on [BitBucket](#bitbucket).
->>>>>>> 0ce5facb
+We use Git and GitHub for version control of the software and of the website, and for managing external contributions. More details can be found [here](/development/git). We also maintain a copy of the same git repository on [BitBucket](#bitbucket).
 
 Following a push to github, a web hook is triggered. The code for that is at <http://github.com/fieldtrip/webhook> and is running on a dedicated (Raspberry Pi) server.
 
