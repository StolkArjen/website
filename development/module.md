---
title: Modular organization of the source code
tags: [development]
---

# Modular organization of the source code

The source code in the FieldTrip toolbox is split over multiple directories, which reflect its modular organization. Furthermore, the directories have specific dependencies on each other, and additions to FieldTrip should follow this structure.

{% include image src="/assets/img/development/module/modules-general.png" %}

The main directory of FieldTrip and the different modules contain high-level functions that are publicly available for the end-user. The functionality of the functions within these directories often depends on low-level functions that are not available for the end-user and are stored in so-called private directories. Some of the module directories are shared with other open source MATLAB toolboxes.

All high-level functions within the FieldTrip directories may call functions within the same directory, from other directories at the same hierarchical level, or directories lower in the hierarchy. But, low-level functions should not call high-level functions. There is an exception for the utilities directory which allows lower-level functions to be called by the end-user at the level of the main FieldTrip functions.

## Modules that act as sub-toolboxes

There are some low-level modules in FieldTrip that have a consistent API and are fully self-contained, i.e. if you copy the corresponding directory out of the main FieldTrip directory, they will still work.

- [fileio](/development/module/fileio) import various EEG/MEG file formats into MATLAB
- [forward](/development/module/forward) volume conduction models for forward computation
- [inverse](/development/module/inverse) inverse computation of source reconstruction
- [preproc](/development/module/preproc) preprocessing of EEG/MEG data, such as filtering and detrending
- [specest](/development/module/specest) estimation of spectral content of EEG/MEG data
- [connectivity](/development/module/connectivity) computation of connectivity measures
- [plotting](/development/module/plotting) low-level functions for plotting and graphical user interfaces

## Toolboxes for distributed computing

<<<<<<< HEAD
Besides the MathWorks Distributed Computing Toolbox, FieldTrip includes three options that you can use for distributed computing. These range from small to large scale distributed computing. Note that FieldTrip does not automatically distribute the workload; you have to implement the distributed computing in your own analysis scripts.
=======
Apart from the distributed computing toolbox from Mathworks, FieldTrip includes three options that you can use for distributed computing. These range from small to large scale distributed computing. Note that FieldTrip does not automatically distribute the workload, you have to implement the distributed computing in your own analysis scripts.
>>>>>>> 0ce5facb

- [engine](/development/module/engine) distributed computing on a (massive) multi-core computer
- [peer](/development/module/peer) distributed computing on an ad-hoc multi-core and/or multi-node peer-to-peer cluster
- [qsub](/development/module/qsub) distributed computing on a Torque, Slurm or SGE cluster<|MERGE_RESOLUTION|>--- conflicted
+++ resolved
@@ -27,11 +27,7 @@
 
 ## Toolboxes for distributed computing
 
-<<<<<<< HEAD
 Besides the MathWorks Distributed Computing Toolbox, FieldTrip includes three options that you can use for distributed computing. These range from small to large scale distributed computing. Note that FieldTrip does not automatically distribute the workload; you have to implement the distributed computing in your own analysis scripts.
-=======
-Apart from the distributed computing toolbox from Mathworks, FieldTrip includes three options that you can use for distributed computing. These range from small to large scale distributed computing. Note that FieldTrip does not automatically distribute the workload, you have to implement the distributed computing in your own analysis scripts.
->>>>>>> 0ce5facb
 
 - [engine](/development/module/engine) distributed computing on a (massive) multi-core computer
 - [peer](/development/module/peer) distributed computing on an ad-hoc multi-core and/or multi-node peer-to-peer cluster
